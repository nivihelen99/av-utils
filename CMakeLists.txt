
cmake_minimum_required(VERSION 3.10)
project(HeapQueueProject CXX)

set(CMAKE_CXX_STANDARD 20)
set(CMAKE_CXX_STANDARD_REQUIRED True)

# Define HeapQueue as an interface library (header-only)
add_library(HeapQueue INTERFACE)
target_include_directories(HeapQueue INTERFACE ${CMAKE_CURRENT_SOURCE_DIR}/include)

# Define other cpp_library components as interface libraries
add_library(CppLibCounter INTERFACE)
target_include_directories(CppLibCounter INTERFACE ${CMAKE_CURRENT_SOURCE_DIR}/include)

add_library(CppLibLazySortedMerger INTERFACE)
target_include_directories(CppLibLazySortedMerger INTERFACE ${CMAKE_CURRENT_SOURCE_DIR}/include)

add_library(CppLibAsyncEventQueue INTERFACE)
target_include_directories(CppLibAsyncEventQueue INTERFACE ${CMAKE_CURRENT_SOURCE_DIR}/include)

add_library(CppLibContextMgr INTERFACE)
target_include_directories(CppLibContextMgr INTERFACE ${CMAKE_CURRENT_SOURCE_DIR}/include)

add_library(OrderedSet INTERFACE)
target_include_directories(OrderedSet INTERFACE ${CMAKE_CURRENT_SOURCE_DIR}/include)

add_library(BoundedSetLib INTERFACE)
target_include_directories(BoundedSetLib INTERFACE ${CMAKE_CURRENT_SOURCE_DIR}/include)

add_library(SlidingWindowMinMax INTERFACE)
target_include_directories(SlidingWindowMinMax INTERFACE ${CMAKE_CURRENT_SOURCE_DIR}/include)

add_library(ZipViewLib INTERFACE)
target_include_directories(ZipViewLib INTERFACE ${CMAKE_CURRENT_SOURCE_DIR}/include)

add_library(BatcherLib INTERFACE)
target_include_directories(BatcherLib INTERFACE ${CMAKE_CURRENT_SOURCE_DIR}/include)

add_library(ScopedTimer INTERFACE)
target_include_directories(ScopedTimer INTERFACE ${CMAKE_CURRENT_SOURCE_DIR}/include)

add_library(RetryUtil INTERFACE)
target_include_directories(RetryUtil INTERFACE ${CMAKE_CURRENT_SOURCE_DIR}/include)

add_library(ScopedFlagLib INTERFACE)
target_include_directories(ScopedFlagLib INTERFACE ${CMAKE_CURRENT_SOURCE_DIR}/include)

# Define SplitView as an interface library (header-only)
add_library(SplitView INTERFACE)
target_include_directories(SplitView INTERFACE ${CMAKE_CURRENT_SOURCE_DIR}/include)

# Define IntervalCounterLib as an interface library (header-only)
add_library(IntervalCounterLib INTERFACE)
target_include_directories(IntervalCounterLib INTERFACE ${CMAKE_CURRENT_SOURCE_DIR}/include)

# Define IntervalTreeLib as an interface library (header-only)
add_library(IntervalTreeLib INTERFACE)
target_include_directories(IntervalTreeLib INTERFACE ${CMAKE_CURRENT_SOURCE_DIR}/include)

# Define UniqueQueueLib as an interface library (header-only)
add_library(UniqueQueueLib INTERFACE)
target_include_directories(UniqueQueueLib INTERFACE ${CMAKE_CURRENT_SOURCE_DIR}/include)

# Define JsonFieldMask as an interface library (header-only)
add_library(JsonFieldMask INTERFACE)
target_include_directories(JsonFieldMask INTERFACE ${CMAKE_CURRENT_SOURCE_DIR}/include)
target_link_libraries(JsonFieldMask INTERFACE nlohmann_json::nlohmann_json) # JsonFieldMask depends on nlohmann_json

# Define DeltaMapLib as an interface library (header-only)
add_library(DeltaMapLib INTERFACE)
target_include_directories(DeltaMapLib INTERFACE ${CMAKE_CURRENT_SOURCE_DIR}/include)

# Define RetainLatestLib as an interface library (header-only)
add_library(RetainLatestLib INTERFACE)
target_include_directories(RetainLatestLib INTERFACE ${CMAKE_CURRENT_SOURCE_DIR}/include)

# Define WithResourceLib as an interface library (header-only)
add_library(WithResourceLib INTERFACE)
target_include_directories(WithResourceLib INTERFACE ${CMAKE_CURRENT_SOURCE_DIR}/include)

# Define BloomFilterLib as an interface library (header-only)
add_library(BloomFilterLib INTERFACE)
target_include_directories(BloomFilterLib INTERFACE ${CMAKE_CURRENT_SOURCE_DIR}/include)

add_library(CppLibRateLimiter INTERFACE)
target_include_directories(CppLibRateLimiter INTERFACE ${CMAKE_CURRENT_SOURCE_DIR}/include)

# Define TrieLib as an interface library (header-only)
add_library(TrieLib INTERFACE)
target_include_directories(TrieLib INTERFACE ${CMAKE_CURRENT_SOURCE_DIR}/include)

# Define GraphLib as an interface library (header-only)
add_library(GraphLib INTERFACE)
target_include_directories(GraphLib INTERFACE ${CMAKE_CURRENT_SOURCE_DIR}/include)

# Define TreapLib as an interface library (header-only)
add_library(TreapLib INTERFACE)
target_include_directories(TreapLib INTERFACE ${CMAKE_CURRENT_SOURCE_DIR}/include)

# Define CountMinSketchLib as an interface library (header-only)
add_library(CountMinSketchLib INTERFACE)
target_include_directories(CountMinSketchLib INTERFACE ${CMAKE_CURRENT_SOURCE_DIR}/include)

# Define CountingBloomFilterLib as an interface library (header-only)
add_library(CountingBloomFilterLib INTERFACE)
target_include_directories(CountingBloomFilterLib INTERFACE ${CMAKE_CURRENT_SOURCE_DIR}/include)

# Define SegmentTreeLib as an interface library (header-only)
add_library(SegmentTreeLib INTERFACE)
target_include_directories(SegmentTreeLib INTERFACE ${CMAKE_CURRENT_SOURCE_DIR}/include)

# Define DictWrapperLib as an interface library (header-only)
add_library(DictWrapperLib INTERFACE)
target_include_directories(DictWrapperLib INTERFACE ${CMAKE_CURRENT_SOURCE_DIR}/include)

# Define FrozenSetLib as an interface library (header-only)
add_library(FrozenSetLib INTERFACE)
target_include_directories(FrozenSetLib INTERFACE ${CMAKE_CURRENT_SOURCE_DIR}/include)

# Define UnorderedMultisetLib as an interface library (header-only)
add_library(UnorderedMultisetLib INTERFACE)
target_include_directories(UnorderedMultisetLib INTERFACE ${CMAKE_CURRENT_SOURCE_DIR}/include)


# Define OrderedMultisetLib as an interface library (header-only)
add_library(OrderedMultisetLib INTERFACE)
target_include_directories(OrderedMultisetLib INTERFACE ${CMAKE_CURRENT_SOURCE_DIR}/include)

# Define FrozenDictLib as an interface library (header-only)
add_library(FrozenDictLib INTERFACE)
target_include_directories(FrozenDictLib INTERFACE ${CMAKE_CURRENT_SOURCE_DIR}/include)

# Define FrozenListLib as an interface library (header-only)
add_library(FrozenListLib INTERFACE)
target_include_directories(FrozenListLib INTERFACE ${CMAKE_CURRENT_SOURCE_DIR}/include)

# Define ScapegoatTreeLib as an interface library (header-only)
add_library(ScapegoatTreeLib INTERFACE)
target_include_directories(ScapegoatTreeLib INTERFACE ${CMAKE_CURRENT_SOURCE_DIR}/include)

# Define SuffixArrayLib as an interface library (header-only)
add_library(SuffixArrayLib INTERFACE)
target_include_directories(SuffixArrayLib INTERFACE ${CMAKE_CURRENT_SOURCE_DIR}/include)

# Define DequeLib as an interface library (header-only)
add_library(DequeLib INTERFACE)
target_include_directories(DequeLib INTERFACE ${CMAKE_CURRENT_SOURCE_DIR}/include)

# Define SkipListLib as an interface library (header-only)
add_library(SkipListLib INTERFACE)
target_include_directories(SkipListLib INTERFACE ${CMAKE_CURRENT_SOURCE_DIR}/include)

# Define PairwiseLib as an interface library (header-only)
add_library(PairwiseLib INTERFACE)
target_include_directories(PairwiseLib INTERFACE ${CMAKE_CURRENT_SOURCE_DIR}/include)

# Define PriorityQueueMapLib as an interface library (header-only)
add_library(PriorityQueueMapLib INTERFACE)
target_include_directories(PriorityQueueMapLib INTERFACE ${CMAKE_CURRENT_SOURCE_DIR}/include)

# Define RedBlackTreeLib as an interface library (header-only)
add_library(RedBlackTreeLib INTERFACE)
target_include_directories(RedBlackTreeLib INTERFACE ${CMAKE_CURRENT_SOURCE_DIR}/include)

# Define CachedPropertyLib as an interface library (header-only)
add_library(CachedPropertyLib INTERFACE)
target_include_directories(CachedPropertyLib INTERFACE ${CMAKE_CURRENT_SOURCE_DIR}/include)

# Define QuotientFilterLib as an interface library (header-only)
add_library(QuotientFilterLib INTERFACE)
target_include_directories(QuotientFilterLib INTERFACE ${CMAKE_CURRENT_SOURCE_DIR}/include)

# Define BTreeLib as an interface library (header-only)
add_library(BTreeLib INTERFACE)
target_include_directories(BTreeLib INTERFACE ${CMAKE_CURRENT_SOURCE_DIR}/include)

# Define CordLib as an interface library (header-only)
add_library(CordLib INTERFACE)
target_include_directories(CordLib INTERFACE ${CMAKE_CURRENT_SOURCE_DIR}/include)

# Define RibbonFilterLib as an interface library (header-only)
add_library(RibbonFilterLib INTERFACE)
target_include_directories(RibbonFilterLib INTERFACE ${CMAKE_CURRENT_SOURCE_DIR}/include)

# Define DynamicBitsetLib as an interface library (header-only)
add_library(DynamicBitsetLib INTERFACE)
target_include_directories(DynamicBitsetLib INTERFACE ${CMAKE_CURRENT_SOURCE_DIR}/include)

# Define MultisetCounterLib as an interface library (header-only)
add_library(MultisetCounterLib INTERFACE)
target_include_directories(MultisetCounterLib INTERFACE ${CMAKE_CURRENT_SOURCE_DIR}/include)

# Define WeightedRandomListLib as an interface library (header-only)
add_library(WeightedRandomListLib INTERFACE)
target_include_directories(WeightedRandomListLib INTERFACE ${CMAKE_CURRENT_SOURCE_DIR}/include)

# Define ThreadSafeCounterLib as an interface library (header-only)
add_library(ThreadSafeCounterLib INTERFACE)
target_include_directories(ThreadSafeCounterLib INTERFACE ${CMAKE_CURRENT_SOURCE_DIR}/include)

# Define ThreadSafeCacheLib as an interface library (header-only)
add_library(ThreadSafeCacheLib INTERFACE)
target_include_directories(ThreadSafeCacheLib INTERFACE ${CMAKE_CURRENT_SOURCE_DIR}/include)

# Define SmallVectorLib as an interface library (header-only)
add_library(SmallVectorLib INTERFACE)
target_include_directories(SmallVectorLib INTERFACE ${CMAKE_CURRENT_SOURCE_DIR}/include)

# Define MagnitudeMapLib as an interface library (header-only)
add_library(MagnitudeMapLib INTERFACE)
target_include_directories(MagnitudeMapLib INTERFACE ${CMAKE_CURRENT_SOURCE_DIR}/include)

# Define TopNByRatioSelectorLib as an interface library (header-only)
add_library(TopNByRatioSelectorLib INTERFACE)
target_include_directories(TopNByRatioSelectorLib INTERFACE ${CMAKE_CURRENT_SOURCE_DIR}/include)

# Define IdPoolLib as an interface library (header-only)
add_library(IdPoolLib INTERFACE)
target_include_directories(IdPoolLib INTERFACE ${CMAKE_CURRENT_SOURCE_DIR}/include)

# Define FlatMapLib as an interface library (header-only)
add_library(FlatMapLib INTERFACE)
target_include_directories(FlatMapLib INTERFACE ${CMAKE_CURRENT_SOURCE_DIR}/include)

# Define ValueIndexMapLib as an interface library (header-only)
add_library(ValueIndexMapLib INTERFACE)
target_include_directories(ValueIndexMapLib INTERFACE ${CMAKE_CURRENT_SOURCE_DIR}/include)

# Define InvertedIndexLib as an interface library (header-only)
add_library(InvertedIndexLib INTERFACE)
target_include_directories(InvertedIndexLib INTERFACE ${CMAKE_CURRENT_SOURCE_DIR}/include)

# Define OneOfLib as an interface library (header-only)
add_library(OneOfLib INTERFACE)
target_include_directories(OneOfLib INTERFACE ${CMAKE_CURRENT_SOURCE_DIR}/include)

# Define PackedSlotMapLib as an interface library (header-only)
add_library(PackedSlotMapLib INTERFACE)
target_include_directories(PackedSlotMapLib INTERFACE ${CMAKE_CURRENT_SOURCE_DIR}/include)

add_library(AsyncValueLib INTERFACE)
target_include_directories(AsyncValueLib INTERFACE ${CMAKE_CURRENT_SOURCE_DIR}/include)

# Define PredicateCacheLib as an interface library (header-only)
add_library(PredicateCacheLib INTERFACE)
target_include_directories(PredicateCacheLib INTERFACE ${CMAKE_CURRENT_SOURCE_DIR}/include)

add_library(TaggedUnionLib INTERFACE)
target_include_directories(TaggedUnionLib INTERFACE ${CMAKE_CURRENT_SOURCE_DIR}/include)

# Define ChronoRingLib as an interface library (header-only)
add_library(ChronoRingLib INTERFACE)
target_include_directories(ChronoRingLib INTERFACE ${CMAKE_CURRENT_SOURCE_DIR}/include)

# Define TaggedPtrLib as an interface library (header-only)
add_library(TaggedPtrLib INTERFACE)
target_include_directories(TaggedPtrLib INTERFACE ${CMAKE_CURRENT_SOURCE_DIR}/include)

# Define ShadowCopyLib as an interface library (header-only)
add_library(ShadowCopyLib INTERFACE)
target_include_directories(ShadowCopyLib INTERFACE ${CMAKE_CURRENT_SOURCE_DIR}/include)

# Define StatBufferLib as an interface library (header-only)
add_library(StatBufferLib INTERFACE)
target_include_directories(StatBufferLib INTERFACE ${CMAKE_CURRENT_SOURCE_DIR}/include)

# Define DequeMapLib as an interface library (header-only)
add_library(DequeMapLib INTERFACE)
target_include_directories(DequeMapLib INTERFACE ${CMAKE_CURRENT_SOURCE_DIR}/include)

# Define WeightedSetLib as an interface library (header-only)
add_library(WeightedSetLib INTERFACE)
target_include_directories(WeightedSetLib INTERFACE ${CMAKE_CURRENT_SOURCE_DIR}/include)

# Define GenerationalArenaLib as an interface library (header-only)
add_library(GenerationalArenaLib INTERFACE)
target_include_directories(GenerationalArenaLib INTERFACE ${CMAKE_CURRENT_SOURCE_DIR}/include)


# Future steps will add examples and tests here

# Automatically add executables for all files in the examples/ directory
file(GLOB EXAMPLE_FILES "examples/*.cpp")

foreach(EXAMPLE_FILE ${EXAMPLE_FILES})
    # Derive executable name from source file name
    get_filename_component(EXECUTABLE_NAME ${EXAMPLE_FILE} NAME_WE)

    # Add executable target
    add_executable(${EXECUTABLE_NAME} ${EXAMPLE_FILE})

    # Set include directories
    target_include_directories(${EXECUTABLE_NAME} PRIVATE ${CMAKE_CURRENT_SOURCE_DIR}/include)

    # Link against relevant libraries
    target_link_libraries(${EXECUTABLE_NAME} PRIVATE
        HeapQueue
        CppLibCounter
        CppLibLazySortedMerger
        CppLibAsyncEventQueue
        CppLibContextMgr
        OrderedSet
        BoundedSetLib
        SlidingWindowMinMax
        ZipViewLib
        BatcherLib
        ScopedTimer
        RetryUtil
        ScopedFlagLib
        SplitView
        IntervalCounterLib
        IntervalTreeLib
        UniqueQueueLib
        JsonFieldMask # Added for json_fieldmask_example and its dependencies
        # nlohmann_json::nlohmann_json is now an INTERFACE dependency of JsonFieldMask
        DeltaMapLib
        RetainLatestLib
        WithResourceLib # Added for with_resource_example
        CppLibRateLimiter
        TrieLib # Added for trie_example
        GraphLib # Added for graph_example
        TreapLib # Added for treap_example
        CountMinSketchLib # Added for count_min_sketch_example
        CountingBloomFilterLib

        FrozenSetLib # Added for frozen_set_example

        UnorderedMultisetLib # Added for unordered_multiset_example

        OrderedMultisetLib # Added for ordered_multiset_example

        FrozenDictLib        # Added for frozen_dict_example

        DequeLib             # Added for deque_example
        SkipListLib          # Added for skip_list_example
        PairwiseLib          # Added for pairwise_example
        RedBlackTreeLib      # Added for red_black_tree_example
        DictWrapperLib       # Added for dict_wrapper_example
        PriorityQueueMapLib  # Added for priority_queue_map_example
        ScapegoatTreeLib     # Added for scapegoat_tree_example
        SuffixArrayLib       # Added for suffix_array_example
        CachedPropertyLib    # Added for cached_property_example
        QuotientFilterLib    # Added for quotient_filter_example (and potentially others)
        BTreeLib             # Added for btree_example
        CordLib              # Added for cord_example
        RibbonFilterLib      # Added for ribbon_filter_example
        DynamicBitsetLib     # Added for dynamic_bitset_example
        MultisetCounterLib   # Added for multiset_counter_example
        WeightedRandomListLib # Added for weighted_random_list_example
        ThreadSafeCounterLib # Added for thread_safe_counter_example
        ThreadSafeCacheLib   # Added for thread_safe_cache_example
        SmallVectorLib       # Added for small_vector_example
        MagnitudeMapLib      # Added for magnitude_map_example
        TopNByRatioSelectorLib
        IdPoolLib            # Added for id_pool_example
        FlatMapLib           # Added for flat_map_example
        ValueIndexMapLib     # Added for value_index_map_example
        InvertedIndexLib     # Added for inverted_index_example
        OneOfLib             # Added for one_of_example
        PackedSlotMapLib     # Added for packed_slot_map_example
        ChronoRingLib        # Added for chrono_ring_example
        AsyncValueLib
        TaggedPtrLib         # Added for tagged_ptr_example
        PredicateCacheLib    # Added for predicate_cache_example
        ShadowCopyLib        # Added for shadow_copy_example
        StatBufferLib        # Added for stat_buffer_example
        DequeMapLib          # Added for deque_map_example
        WeightedSetLib       # Added for weighted_set_example
<<<<<<< HEAD
        GenerationalArenaLib # Added for generational_arena_example
=======
        FrozenListLib        # Added for frozen_list_example
>>>>>>> 397ce98c
    )

    if(EXECUTABLE_NAME STREQUAL "partial_example")
        target_compile_definitions(${EXECUTABLE_NAME} PRIVATE FUNCTOOLS_PARTIAL_EXAMPLES)
    endif()
endforeach()

# Optional: Print a message where the executables can be found
# Get the directory where the executables will be built
if(CMAKE_RUNTIME_OUTPUT_DIRECTORY)
    set(EXE_OUTPUT_PATH ${CMAKE_RUNTIME_OUTPUT_DIRECTORY})
else()
    set(EXE_OUTPUT_PATH ${CMAKE_BINARY_DIR})
endif()

message(STATUS "Example executables will be built in: ${EXE_OUTPUT_PATH}/")

# nlohmann/json setup (for jsonpatch.h dependency)
include(FetchContent)
message(STATUS "Declaring nlohmann_json FetchContent...")
FetchContent_Declare(
  nlohmann_json
  GIT_REPOSITORY https://github.com/nlohmann/json.git
  GIT_TAG v3.11.3 # Using a recent stable tag
  # Adding QUIET option to suppress verbose output unless there's an error
  # However, for debugging, we might remove QUIET temporarily if needed
  # For now, let's assume default verbosity is okay.
)
message(STATUS "Making nlohmann_json available...")
FetchContent_MakeAvailable(nlohmann_json)
message(STATUS "nlohmann_json FetchContent complete.")


# Google Test setup
# include(FetchContent) # Already included, but fine
message(STATUS "Declaring googletest FetchContent...")
FetchContent_Declare(
  googletest
  URL https://github.com/google/googletest/archive/refs/tags/v1.14.0.zip # Or a specific commit/tag
  # Adding QUIET option to suppress verbose output unless there's an error
)
message(STATUS "Making googletest available...")
# For Windows: Prevent overriding the parent project's compiler/linker settings
set(gtest_force_shared_crt ON CACHE BOOL "" FORCE)

FetchContent_MakeAvailable(googletest)
message(STATUS "googletest FetchContent complete.")

# Enable testing for the project
enable_testing()

add_subdirectory(tests)

message(STATUS "Google Test and nlohmann/json setup complete. Tests will be added next.")<|MERGE_RESOLUTION|>--- conflicted
+++ resolved
@@ -367,11 +367,11 @@
         StatBufferLib        # Added for stat_buffer_example
         DequeMapLib          # Added for deque_map_example
         WeightedSetLib       # Added for weighted_set_example
-<<<<<<< HEAD
+
         GenerationalArenaLib # Added for generational_arena_example
-=======
+
         FrozenListLib        # Added for frozen_list_example
->>>>>>> 397ce98c
+
     )
 
     if(EXECUTABLE_NAME STREQUAL "partial_example")
