--- conflicted
+++ resolved
@@ -118,15 +118,15 @@
 add_library(UnorderedMultisetLib INTERFACE)
 target_include_directories(UnorderedMultisetLib INTERFACE ${CMAKE_CURRENT_SOURCE_DIR}/include)
 
-<<<<<<< HEAD
+
 # Define OrderedMultisetLib as an interface library (header-only)
 add_library(OrderedMultisetLib INTERFACE)
 target_include_directories(OrderedMultisetLib INTERFACE ${CMAKE_CURRENT_SOURCE_DIR}/include)
-=======
+
 # Define DequeLib as an interface library (header-only)
 add_library(DequeLib INTERFACE)
 target_include_directories(DequeLib INTERFACE ${CMAKE_CURRENT_SOURCE_DIR}/include)
->>>>>>> 1eaa15c4
+
 
 
 # Future steps will add examples and tests here
@@ -178,12 +178,12 @@
         FrozenSetLib # Added for frozen_set_example
 
         UnorderedMultisetLib # Added for unordered_multiset_example
-<<<<<<< HEAD
+
         OrderedMultisetLib # Added for ordered_multiset_example
 
-=======
+
         DequeLib             # Added for deque_example
->>>>>>> 1eaa15c4
+
     )
 
     if(EXECUTABLE_NAME STREQUAL "partial_example")
