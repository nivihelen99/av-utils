cmake_minimum_required(VERSION 3.10)
project(HeapQueueProject CXX)

set(CMAKE_CXX_STANDARD 20)
set(CMAKE_CXX_STANDARD_REQUIRED True)

# Define HeapQueue as an interface library (header-only)
add_library(HeapQueue INTERFACE)
target_include_directories(HeapQueue INTERFACE ${CMAKE_CURRENT_SOURCE_DIR}/include)

# Define other cpp_library components as interface libraries
add_library(CppLibCounter INTERFACE)
target_include_directories(CppLibCounter INTERFACE ${CMAKE_CURRENT_SOURCE_DIR}/include)

add_library(CppLibLazySortedMerger INTERFACE)
target_include_directories(CppLibLazySortedMerger INTERFACE ${CMAKE_CURRENT_SOURCE_DIR}/include)

add_library(CppLibAsyncEventQueue INTERFACE)
target_include_directories(CppLibAsyncEventQueue INTERFACE ${CMAKE_CURRENT_SOURCE_DIR}/include)

add_library(CppLibContextMgr INTERFACE)
target_include_directories(CppLibContextMgr INTERFACE ${CMAKE_CURRENT_SOURCE_DIR}/include)

add_library(OrderedSet INTERFACE)
target_include_directories(OrderedSet INTERFACE ${CMAKE_CURRENT_SOURCE_DIR}/include)

add_library(BoundedSetLib INTERFACE)
target_include_directories(BoundedSetLib INTERFACE ${CMAKE_CURRENT_SOURCE_DIR}/include)

add_library(SlidingWindowMinMax INTERFACE)
target_include_directories(SlidingWindowMinMax INTERFACE ${CMAKE_CURRENT_SOURCE_DIR}/include)

add_library(ZipViewLib INTERFACE)
target_include_directories(ZipViewLib INTERFACE ${CMAKE_CURRENT_SOURCE_DIR}/include)

add_library(BatcherLib INTERFACE)
target_include_directories(BatcherLib INTERFACE ${CMAKE_CURRENT_SOURCE_DIR}/include)

add_library(ScopedTimer INTERFACE)
target_include_directories(ScopedTimer INTERFACE ${CMAKE_CURRENT_SOURCE_DIR}/include)

add_library(RetryUtil INTERFACE)
target_include_directories(RetryUtil INTERFACE ${CMAKE_CURRENT_SOURCE_DIR}/include)

add_library(ScopedFlagLib INTERFACE)
target_include_directories(ScopedFlagLib INTERFACE ${CMAKE_CURRENT_SOURCE_DIR}/include)

# Define SplitView as an interface library (header-only)
add_library(SplitView INTERFACE)
target_include_directories(SplitView INTERFACE ${CMAKE_CURRENT_SOURCE_DIR}/include)

# Define IntervalCounterLib as an interface library (header-only)
add_library(IntervalCounterLib INTERFACE)
target_include_directories(IntervalCounterLib INTERFACE ${CMAKE_CURRENT_SOURCE_DIR}/include)

# Define IntervalTreeLib as an interface library (header-only)
add_library(IntervalTreeLib INTERFACE)
target_include_directories(IntervalTreeLib INTERFACE ${CMAKE_CURRENT_SOURCE_DIR}/include)

# Define UniqueQueueLib as an interface library (header-only)
add_library(UniqueQueueLib INTERFACE)
target_include_directories(UniqueQueueLib INTERFACE ${CMAKE_CURRENT_SOURCE_DIR}/include)

# Define JsonFieldMask as an interface library (header-only)
add_library(JsonFieldMask INTERFACE)
target_include_directories(JsonFieldMask INTERFACE ${CMAKE_CURRENT_SOURCE_DIR}/include)
target_link_libraries(JsonFieldMask INTERFACE nlohmann_json::nlohmann_json) # JsonFieldMask depends on nlohmann_json

# Define DeltaMapLib as an interface library (header-only)
add_library(DeltaMapLib INTERFACE)
target_include_directories(DeltaMapLib INTERFACE ${CMAKE_CURRENT_SOURCE_DIR}/include)

# Define RetainLatestLib as an interface library (header-only)
add_library(RetainLatestLib INTERFACE)
target_include_directories(RetainLatestLib INTERFACE ${CMAKE_CURRENT_SOURCE_DIR}/include)

# Define WithResourceLib as an interface library (header-only)
add_library(WithResourceLib INTERFACE)
target_include_directories(WithResourceLib INTERFACE ${CMAKE_CURRENT_SOURCE_DIR}/include)

# Define BloomFilterLib as an interface library (header-only)
add_library(BloomFilterLib INTERFACE)
target_include_directories(BloomFilterLib INTERFACE ${CMAKE_CURRENT_SOURCE_DIR}/include)

add_library(CppLibRateLimiter INTERFACE)
target_include_directories(CppLibRateLimiter INTERFACE ${CMAKE_CURRENT_SOURCE_DIR}/include)

# Define TrieLib as an interface library (header-only)
add_library(TrieLib INTERFACE)
target_include_directories(TrieLib INTERFACE ${CMAKE_CURRENT_SOURCE_DIR}/include)

# Define GraphLib as an interface library (header-only)
add_library(GraphLib INTERFACE)
target_include_directories(GraphLib INTERFACE ${CMAKE_CURRENT_SOURCE_DIR}/include)

# Define TreapLib as an interface library (header-only)
add_library(TreapLib INTERFACE)
target_include_directories(TreapLib INTERFACE ${CMAKE_CURRENT_SOURCE_DIR}/include)

# Define CountMinSketchLib as an interface library (header-only)
add_library(CountMinSketchLib INTERFACE)
target_include_directories(CountMinSketchLib INTERFACE ${CMAKE_CURRENT_SOURCE_DIR}/include)

# Define CountingBloomFilterLib as an interface library (header-only)
add_library(CountingBloomFilterLib INTERFACE)
target_include_directories(CountingBloomFilterLib INTERFACE ${CMAKE_CURRENT_SOURCE_DIR}/include)

# Define SegmentTreeLib as an interface library (header-only)
add_library(SegmentTreeLib INTERFACE)
target_include_directories(SegmentTreeLib INTERFACE ${CMAKE_CURRENT_SOURCE_DIR}/include)

<<<<<<< HEAD
# Define FrozenSetLib as an interface library (header-only)
add_library(FrozenSetLib INTERFACE)
target_include_directories(FrozenSetLib INTERFACE ${CMAKE_CURRENT_SOURCE_DIR}/include)
=======
# Define UnorderedMultisetLib as an interface library (header-only)
add_library(UnorderedMultisetLib INTERFACE)
target_include_directories(UnorderedMultisetLib INTERFACE ${CMAKE_CURRENT_SOURCE_DIR}/include)
>>>>>>> e2ed69b7

# Future steps will add examples and tests here

# Automatically add executables for all files in the examples/ directory
file(GLOB EXAMPLE_FILES "examples/*.cpp")

foreach(EXAMPLE_FILE ${EXAMPLE_FILES})
    # Derive executable name from source file name
    get_filename_component(EXECUTABLE_NAME ${EXAMPLE_FILE} NAME_WE)

    # Add executable target
    add_executable(${EXECUTABLE_NAME} ${EXAMPLE_FILE})

    # Set include directories
    target_include_directories(${EXECUTABLE_NAME} PRIVATE ${CMAKE_CURRENT_SOURCE_DIR}/include)

    # Link against relevant libraries
    target_link_libraries(${EXECUTABLE_NAME} PRIVATE
        HeapQueue
        CppLibCounter
        CppLibLazySortedMerger
        CppLibAsyncEventQueue
        CppLibContextMgr
        OrderedSet
        BoundedSetLib
        SlidingWindowMinMax
        ZipViewLib
        BatcherLib
        ScopedTimer
        RetryUtil
        ScopedFlagLib
        SplitView
        IntervalCounterLib
        IntervalTreeLib
        UniqueQueueLib
        JsonFieldMask # Added for json_fieldmask_example and its dependencies
        # nlohmann_json::nlohmann_json is now an INTERFACE dependency of JsonFieldMask
        DeltaMapLib
        RetainLatestLib
        WithResourceLib # Added for with_resource_example
        CppLibRateLimiter
        TrieLib # Added for trie_example
        GraphLib # Added for graph_example
        TreapLib # Added for treap_example
        CountMinSketchLib # Added for count_min_sketch_example
        CountingBloomFilterLib
<<<<<<< HEAD
        FrozenSetLib # Added for frozen_set_example
=======
        UnorderedMultisetLib # Added for unordered_multiset_example
>>>>>>> e2ed69b7
    )

    if(EXECUTABLE_NAME STREQUAL "partial_example")
        target_compile_definitions(${EXECUTABLE_NAME} PRIVATE FUNCTOOLS_PARTIAL_EXAMPLES)
    endif()
endforeach()

# Optional: Print a message where the executables can be found
# Get the directory where the executables will be built
if(CMAKE_RUNTIME_OUTPUT_DIRECTORY)
    set(EXE_OUTPUT_PATH ${CMAKE_RUNTIME_OUTPUT_DIRECTORY})
else()
    set(EXE_OUTPUT_PATH ${CMAKE_BINARY_DIR})
endif()

message(STATUS "Example executables will be built in: ${EXE_OUTPUT_PATH}/")

# nlohmann/json setup (for jsonpatch.h dependency)
include(FetchContent)
message(STATUS "Declaring nlohmann_json FetchContent...")
FetchContent_Declare(
  nlohmann_json
  GIT_REPOSITORY https://github.com/nlohmann/json.git
  GIT_TAG v3.11.3 # Using a recent stable tag
  # Adding QUIET option to suppress verbose output unless there's an error
  # However, for debugging, we might remove QUIET temporarily if needed
  # For now, let's assume default verbosity is okay.
)
message(STATUS "Making nlohmann_json available...")
FetchContent_MakeAvailable(nlohmann_json)
message(STATUS "nlohmann_json FetchContent complete.")


# Google Test setup
# include(FetchContent) # Already included, but fine
message(STATUS "Declaring googletest FetchContent...")
FetchContent_Declare(
  googletest
  URL https://github.com/google/googletest/archive/refs/tags/v1.14.0.zip # Or a specific commit/tag
  # Adding QUIET option to suppress verbose output unless there's an error
)
message(STATUS "Making googletest available...")
# For Windows: Prevent overriding the parent project's compiler/linker settings
set(gtest_force_shared_crt ON CACHE BOOL "" FORCE)

FetchContent_MakeAvailable(googletest)
message(STATUS "googletest FetchContent complete.")

# Enable testing for the project
enable_testing()

add_subdirectory(tests)

message(STATUS "Google Test and nlohmann/json setup complete. Tests will be added next.")<|MERGE_RESOLUTION|>--- conflicted
+++ resolved
@@ -109,15 +109,15 @@
 add_library(SegmentTreeLib INTERFACE)
 target_include_directories(SegmentTreeLib INTERFACE ${CMAKE_CURRENT_SOURCE_DIR}/include)
 
-<<<<<<< HEAD
+
 # Define FrozenSetLib as an interface library (header-only)
 add_library(FrozenSetLib INTERFACE)
 target_include_directories(FrozenSetLib INTERFACE ${CMAKE_CURRENT_SOURCE_DIR}/include)
-=======
+
 # Define UnorderedMultisetLib as an interface library (header-only)
 add_library(UnorderedMultisetLib INTERFACE)
 target_include_directories(UnorderedMultisetLib INTERFACE ${CMAKE_CURRENT_SOURCE_DIR}/include)
->>>>>>> e2ed69b7
+
 
 # Future steps will add examples and tests here
 
@@ -164,11 +164,11 @@
         TreapLib # Added for treap_example
         CountMinSketchLib # Added for count_min_sketch_example
         CountingBloomFilterLib
-<<<<<<< HEAD
+
         FrozenSetLib # Added for frozen_set_example
-=======
+
         UnorderedMultisetLib # Added for unordered_multiset_example
->>>>>>> e2ed69b7
+
     )
 
     if(EXECUTABLE_NAME STREQUAL "partial_example")
